--- conflicted
+++ resolved
@@ -35,8 +35,6 @@
 #if EMULATE_CHIP
 #include <sys/types.h>
 #include <sys/stat.h>
-<<<<<<< HEAD
-=======
 
 #if EMULATE_SPI_CHIP
 /* The name of variable-size virtual chip. A 4MB flash example:
@@ -44,7 +42,6 @@
  */
 #define VARIABLE_SIZE_CHIP_NAME "VARIABLE_SIZE"
 #endif
->>>>>>> 8fc07403
 #endif
 
 #if EMULATE_CHIP
@@ -54,10 +51,7 @@
 	EMULATE_ST_M25P10_RES,
 	EMULATE_SST_SST25VF040_REMS,
 	EMULATE_SST_SST25VF032B,
-<<<<<<< HEAD
-=======
 	EMULATE_VARIABLE_SIZE,
->>>>>>> 8fc07403
 };
 static enum emu_chip emu_chip = EMULATE_NONE;
 static char *emu_persistent_image = NULL;
@@ -74,7 +68,6 @@
 #endif
 
 static int spi_write_256_chunksize = 256;
-<<<<<<< HEAD
 
 static int dummy_spi_send_command(unsigned int writecnt, unsigned int readcnt,
 		      const unsigned char *writearr, unsigned char *readarr);
@@ -105,8 +98,6 @@
 #endif
 	return 0;
 }
-=======
->>>>>>> 8fc07403
 
 int dummy_init(void)
 {
@@ -114,12 +105,9 @@
 	char *tmp = NULL;
 #if EMULATE_CHIP
 	struct stat image_stat;
-<<<<<<< HEAD
-=======
 #if EMULATE_SPI_CHIP
 	int size = -1;  /* size for generic chip */
 #endif
->>>>>>> 8fc07403
 #endif
 
 	msg_pspew("%s\n", __func__);
@@ -151,106 +139,6 @@
 	if (buses_supported == CHIP_BUSTYPE_NONE)
 		msg_pdbg("Support for all flash bus types disabled.\n");
 	free(bustext);
-<<<<<<< HEAD
-
-	tmp = extract_programmer_param("spi_write_256_chunksize");
-	if (tmp) {
-		spi_write_256_chunksize = atoi(tmp);
-		free(tmp);
-		if (spi_write_256_chunksize < 1) {
-			msg_perr("invalid spi_write_256_chunksize\n");
-			return 1;
-		}
-	}
-
-#if EMULATE_CHIP
-	tmp = extract_programmer_param("emulate");
-	if (!tmp) {
-		msg_pdbg("Not emulating any flash chip.\n");
-		/* Nothing else to do. */
-		goto dummy_init_out;
-	}
-#if EMULATE_SPI_CHIP
-	if (!strcmp(tmp, "M25P10.RES")) {
-		emu_chip = EMULATE_ST_M25P10_RES;
-		emu_chip_size = 128 * 1024;
-		emu_max_byteprogram_size = 128;
-		emu_max_aai_size = 0;
-		emu_jedec_se_size = 0;
-		emu_jedec_be_52_size = 0;
-		emu_jedec_be_d8_size = 32 * 1024;
-		emu_jedec_ce_60_size = 0;
-		emu_jedec_ce_c7_size = emu_chip_size;
-		msg_pdbg("Emulating ST M25P10.RES SPI flash chip (RES, page "
-			 "write)\n");
-	}
-	if (!strcmp(tmp, "SST25VF040.REMS")) {
-		emu_chip = EMULATE_SST_SST25VF040_REMS;
-		emu_chip_size = 512 * 1024;
-		emu_max_byteprogram_size = 1;
-		emu_max_aai_size = 0;
-		emu_jedec_se_size = 4 * 1024;
-		emu_jedec_be_52_size = 32 * 1024;
-		emu_jedec_be_d8_size = 0;
-		emu_jedec_ce_60_size = emu_chip_size;
-		emu_jedec_ce_c7_size = 0;
-		msg_pdbg("Emulating SST SST25VF040.REMS SPI flash chip (REMS, "
-			 "byte write)\n");
-	}
-	if (!strcmp(tmp, "SST25VF032B")) {
-		emu_chip = EMULATE_SST_SST25VF032B;
-		emu_chip_size = 4 * 1024 * 1024;
-		emu_max_byteprogram_size = 1;
-		emu_max_aai_size = 2;
-		emu_jedec_se_size = 4 * 1024;
-		emu_jedec_be_52_size = 32 * 1024;
-		emu_jedec_be_d8_size = 64 * 1024;
-		emu_jedec_ce_60_size = emu_chip_size;
-		emu_jedec_ce_c7_size = emu_chip_size;
-		msg_pdbg("Emulating SST SST25VF032B SPI flash chip (RDID, AAI "
-			 "write)\n");
-	}
-#endif
-	if (emu_chip == EMULATE_NONE) {
-		msg_perr("Invalid chip specified for emulation: %s\n", tmp);
-		free(tmp);
-		return 1;
-	}
-	free(tmp);
-	flashchip_contents = malloc(emu_chip_size);
-	if (!flashchip_contents) {
-		msg_perr("Out of memory!\n");
-		return 1;
-	}
-
-	msg_pdbg("Filling fake flash chip with 0xff, size %i\n", emu_chip_size);
-	memset(flashchip_contents, 0xff, emu_chip_size);
-
-	emu_persistent_image = extract_programmer_param("image");
-	if (!emu_persistent_image) {
-		/* Nothing else to do. */
-		goto dummy_init_out;
-	}
-	if (!stat(emu_persistent_image, &image_stat)) {
-		msg_pdbg("Found persistent image %s, size %li ",
-			 emu_persistent_image, (long)image_stat.st_size);
-		if (image_stat.st_size == emu_chip_size) {
-			msg_pdbg("matches.\n");
-			msg_pdbg("Reading %s\n", emu_persistent_image);
-			read_buf_from_file(flashchip_contents, emu_chip_size,
-					   emu_persistent_image);
-		} else {
-			msg_pdbg("doesn't match.\n");
-		}
-	}
-#endif
-
-dummy_init_out:
-	if (register_shutdown(dummy_shutdown, NULL)) {
-		free(flashchip_contents);
-		return 1;
-	}
-=======
 
 	tmp = extract_programmer_param("spi_write_256_chunksize");
 	if (tmp) {
@@ -290,7 +178,7 @@
 	if (!tmp) {
 		msg_pdbg("Not emulating any flash chip.\n");
 		/* Nothing else to do. */
-		return 0;
+		goto dummy_init_out;
 	}
 #if EMULATE_SPI_CHIP
 	if (!strcmp(tmp, "M25P10.RES")) {
@@ -364,13 +252,14 @@
 		msg_perr("Out of memory!\n");
 		return 1;
 	}
+
 	msg_pdbg("Filling fake flash chip with 0xff, size %i\n", emu_chip_size);
 	memset(flashchip_contents, 0xff, emu_chip_size);
 
 	emu_persistent_image = extract_programmer_param("image");
 	if (!emu_persistent_image) {
 		/* Nothing else to do. */
-		return 0;
+		goto dummy_init_out;
 	}
 	if (!stat(emu_persistent_image, &image_stat)) {
 		msg_pdbg("Found persistent image %s, size %li ",
@@ -385,23 +274,12 @@
 		}
 	}
 #endif
-	return 0;
-}
-
-int dummy_shutdown(void)
-{
-	msg_pspew("%s\n", __func__);
-#if EMULATE_CHIP
-	if (emu_chip != EMULATE_NONE) {
-		if (emu_persistent_image) {
-			msg_pdbg("Writing %s\n", emu_persistent_image);
-			write_buf_to_file(flashchip_contents, emu_chip_size,
-					  emu_persistent_image);
-		}
+
+dummy_init_out:
+	if (register_shutdown(dummy_shutdown, NULL)) {
 		free(flashchip_contents);
-	}
-#endif
->>>>>>> 8fc07403
+		return 1;
+	}
 	return 0;
 }
 
@@ -502,17 +380,6 @@
 			readarr[1] = 0x44;
 		break;
 	case JEDEC_RDID:
-<<<<<<< HEAD
-		if (emu_chip != EMULATE_SST_SST25VF032B)
-			break;
-		/* Respond with SST_SST25VF032B. */
-		if (readcnt > 0)
-			readarr[0] = 0xbf;
-		if (readcnt > 1)
-			readarr[1] = 0x25;
-		if (readcnt > 2)
-			readarr[2] = 0x4a;
-=======
 		if (emu_chip == EMULATE_SST_SST25VF032B) {
 			/* Respond with SST_SST25VF032B. */
 			if (readcnt > 0)
@@ -529,7 +396,6 @@
 			if (readcnt > 2) readarr[2] = dev_id >> 8;
 			if (readcnt > 3) readarr[3] = dev_id & 0xff;
 		}
->>>>>>> 8fc07403
 		break;
 	case JEDEC_RDSR:
 		memset(readarr, 0, readcnt);
@@ -611,11 +477,7 @@
 		}
 		offs = writearr[1] << 16 | writearr[2] << 8 | writearr[3];
 		if (offs & (emu_jedec_se_size - 1))
-<<<<<<< HEAD
 			msg_pdbg("Unaligned SECTOR ERASE 0x20: 0x%x\n", offs);
-=======
-			msg_pdbg("Unaligned SECTOR ERASE 0x20\n");
->>>>>>> 8fc07403
 		offs &= ~(emu_jedec_se_size - 1);
 		memset(flashchip_contents + offs, 0xff, emu_jedec_se_size);
 		break;
@@ -632,11 +494,7 @@
 		}
 		offs = writearr[1] << 16 | writearr[2] << 8 | writearr[3];
 		if (offs & (emu_jedec_be_52_size - 1))
-<<<<<<< HEAD
 			msg_pdbg("Unaligned BLOCK ERASE 0x52: 0x%x\n", offs);
-=======
-			msg_pdbg("Unaligned BLOCK ERASE 0x52\n");
->>>>>>> 8fc07403
 		offs &= ~(emu_jedec_be_52_size - 1);
 		memset(flashchip_contents + offs, 0xff, emu_jedec_be_52_size);
 		break;
@@ -653,11 +511,7 @@
 		}
 		offs = writearr[1] << 16 | writearr[2] << 8 | writearr[3];
 		if (offs & (emu_jedec_be_d8_size - 1))
-<<<<<<< HEAD
 			msg_pdbg("Unaligned BLOCK ERASE 0xd8: 0x%x\n", offs);
-=======
-			msg_pdbg("Unaligned BLOCK ERASE 0xd8\n");
->>>>>>> 8fc07403
 		offs &= ~(emu_jedec_be_d8_size - 1);
 		memset(flashchip_contents + offs, 0xff, emu_jedec_be_d8_size);
 		break;
@@ -672,18 +526,9 @@
 			msg_perr("CHIP ERASE 0x60 insize invalid!\n");
 			return 1;
 		}
-<<<<<<< HEAD
 		/* JEDEC_CE_60_OUTSIZE is 1 (no address) -> no offset. */
 		/* emu_jedec_ce_60_size is emu_chip_size. */
 		memset(flashchip_contents, 0xff, emu_jedec_ce_60_size);
-=======
-		offs = writearr[1] << 16 | writearr[2] << 8 | writearr[3];
-		if (offs & (emu_jedec_ce_60_size - 1))
-			msg_pdbg("Unaligned CHIP ERASE 0x60\n");
-		offs &= ~(emu_jedec_ce_60_size - 1);
-		/* emu_jedec_ce_60_size is emu_chip_size. */
-		memset(flashchip_contents + offs, 0xff, emu_jedec_ce_60_size);
->>>>>>> 8fc07403
 		break;
 	case JEDEC_CE_C7:
 		if (!emu_jedec_ce_c7_size)
@@ -696,14 +541,7 @@
 			msg_perr("CHIP ERASE 0xc7 insize invalid!\n");
 			return 1;
 		}
-<<<<<<< HEAD
 		/* JEDEC_CE_C7_OUTSIZE is 1 (no address) -> no offset. */
-=======
-		offs = writearr[1] << 16 | writearr[2] << 8 | writearr[3];
-		if (offs & (emu_jedec_ce_c7_size - 1))
-			msg_pdbg("Unaligned CHIP ERASE 0xc7\n");
-		offs &= ~(emu_jedec_ce_c7_size - 1);
->>>>>>> 8fc07403
 		/* emu_jedec_ce_c7_size is emu_chip_size. */
 		memset(flashchip_contents, 0xff, emu_jedec_ce_c7_size);
 		break;
@@ -715,11 +553,7 @@
 }
 #endif
 
-<<<<<<< HEAD
 static int dummy_spi_send_command(unsigned int writecnt, unsigned int readcnt,
-=======
-int dummy_spi_send_command(unsigned int writecnt, unsigned int readcnt,
->>>>>>> 8fc07403
 		      const unsigned char *writearr, unsigned char *readarr)
 {
 	int i;
@@ -737,10 +571,7 @@
 	case EMULATE_ST_M25P10_RES:
 	case EMULATE_SST_SST25VF040_REMS:
 	case EMULATE_SST_SST25VF032B:
-<<<<<<< HEAD
-=======
 	case EMULATE_VARIABLE_SIZE:
->>>>>>> 8fc07403
 		if (emulate_spi_chip_response(writecnt, readcnt, writearr,
 					      readarr)) {
 			msg_perr("Invalid command sent to flash chip!\n");
@@ -759,20 +590,7 @@
 	return 0;
 }
 
-<<<<<<< HEAD
 static int dummy_spi_write_256(struct flashchip *flash, uint8_t *buf, int start, int len)
-{
-	return spi_write_chunked(flash, buf, start, len,
-				 spi_write_256_chunksize);
-}
-=======
-int dummy_spi_read(struct flashchip *flash, uint8_t *buf, int start, int len)
-{
-	/* Maximum read length is unlimited, use 64kB. */
-	return spi_read_chunked(flash, buf, start, len, 64 * 1024);
-}
-
-int dummy_spi_write_256(struct flashchip *flash, uint8_t *buf, int start, int len)
 {
 	return spi_write_chunked(flash, buf, start, len,
 				 spi_write_256_chunksize);
@@ -820,5 +638,4 @@
 
 	return 1;
 }
-#endif
->>>>>>> 8fc07403
+#endif
--- conflicted
+++ resolved
@@ -33,13 +33,10 @@
 #undef max
 #endif
 
-<<<<<<< HEAD
-=======
 /* Are timers broken? */
 extern int broken_timer;
 
 struct flashchip;	/* forward declare */
->>>>>>> 8fc07403
 #define ERROR_PTR ((void*)-1)
 
 /* Error codes */
@@ -47,14 +44,10 @@
 
 typedef unsigned long chipaddr;
 
-<<<<<<< HEAD
 int register_shutdown(int (*function) (void *data), void *data);
-=======
 #define CHIP_RESTORE_CALLBACK	int (*func) (struct flashchip *flash, uint8_t status)
 
-int register_shutdown(void (*function) (void *data), void *data);
 int register_chip_restore(CHIP_RESTORE_CALLBACK, struct flashchip *flash, uint8_t status);
->>>>>>> 8fc07403
 void *programmer_map_flash_region(const char *descr, unsigned long phys_addr,
 				  size_t len);
 void programmer_unmap_flash_region(void *virt_addr, size_t len);
@@ -228,29 +221,17 @@
 int min(int a, int b);
 int max(int a, int b);
 void tolower_string(char *str);
-<<<<<<< HEAD
 char *extract_param(char **haystack, const char *needle, const char *delim);
 int verify_range(struct flashchip *flash, uint8_t *cmpbuf, int start, int len, const char *message);
-=======
-char *extract_param(char **haystack, char *needle, char *delim);
-int check_erased_range(struct flashchip *flash, int start, int len);
-int verify_range(struct flashchip *flash, uint8_t *cmpbuf, int start, int len, char *message);
->>>>>>> 8fc07403
 int need_erase(uint8_t *have, uint8_t *want, int len, enum write_granularity gran);
 char *strcat_realloc(char *dest, const char *src);
 void print_version(void);
 void print_banner(void);
 void list_programmers_linebreak(int startcol, int cols, int paren);
 int selfcheck(void);
-<<<<<<< HEAD
 int doit(struct flashchip *flash, int force, const char *filename, int read_it, int write_it, int erase_it, int verify_it);
 int read_buf_from_file(unsigned char *buf, unsigned long size, const char *filename);
 int write_buf_to_file(unsigned char *buf, unsigned long size, const char *filename);
-=======
-int doit(struct flashchip *flash, int force, char *filename, int read_it, int write_it, int erase_it, int verify_it);
-int read_buf_from_file(unsigned char *buf, unsigned long size, char *filename);
-int write_buf_to_file(unsigned char *buf, unsigned long size, char *filename);
->>>>>>> 8fc07403
 
 #define OK 0
 #define NT 1    /* Not tested */
@@ -287,10 +268,8 @@
 
 /* layout.c */
 int read_romlayout(char *name);
-<<<<<<< HEAD
 int find_romentry(char *name);
 int handle_romentries(struct flashchip *flash, uint8_t *oldcontents, uint8_t *newcontents);
-=======
 int add_fmap_entries(struct flashchip *flash);
 int get_num_include_args(void);
 int register_include_arg(char *name);
@@ -303,7 +282,6 @@
     /* RETURN: the number of partitions that have beenpartial read.
     *         ==0 means no partition is specified.
     *         < 0 means writing file error. */
->>>>>>> 8fc07403
 
 /* spi.c */
 struct spi_command {

/*
 * This file is part of the flashrom project.
 *
 * Copyright (C) 2005-2008 coresystems GmbH
 * (Written by Stefan Reinauer <stepan@coresystems.de> for coresystems GmbH)
 * Portions (C) 2010 Google Inc.
 *
 * This program is free software; you can redistribute it and/or modify
 * it under the terms of the GNU General Public License as published by
 * the Free Software Foundation; version 2 of the License.
 *
 * This program is distributed in the hope that it will be useful,
 * but WITHOUT ANY WARRANTY; without even the implied warranty of
 * MERCHANTABILITY or FITNESS FOR A PARTICULAR PURPOSE.  See the
 * GNU General Public License for more details.
 *
 * You should have received a copy of the GNU General Public License
 * along with this program; if not, write to the Free Software
 * Foundation, Inc., 51 Franklin St, Fifth Floor, Boston, MA  02110-1301 USA
 */

#include <stdio.h>
#include <stdlib.h>
#include <string.h>
#include <ctype.h>
#include <limits.h>
#include "flash.h"
#include "fmap.h"
#include "programmer.h"

#if CONFIG_INTERNAL == 1
char *mainboard_vendor = NULL;
char *mainboard_part = NULL;
#endif
static int romimages = 0;

<<<<<<< HEAD
#define MAX_ROMLAYOUT	32
=======
#define MAX_ROMLAYOUT	64
>>>>>>> 8fc07403

typedef struct {
	unsigned int start;
	unsigned int end;
	unsigned int included;
	char name[256];
	char file[256];  /* file[0]=='\0' means not specified. */
} romlayout_t;

/*
 * include_args lists arguments specified at the command line with -i. They
 * must be processed at some point so that desired regions are marked as
 * "included" in the master rom_entries list.
 */
static char *include_args[MAX_ROMLAYOUT];
static int num_include_args = 0;  /* the number of valid entries. */
static romlayout_t rom_entries[MAX_ROMLAYOUT];

#if CONFIG_INTERNAL == 1 /* FIXME: Move the whole block to cbtable.c? */
static char *def_name = "DEFAULT";

int show_id(uint8_t *bios, int size, int force)
{
	unsigned int *walk;
	unsigned int mb_part_offset, mb_vendor_offset;
	char *mb_part, *mb_vendor;

	mainboard_vendor = def_name;
	mainboard_part = def_name;

	walk = (unsigned int *)(bios + size - 0x10);
	walk--;

	if ((*walk) == 0 || ((*walk) & 0x3ff) != 0) {
		/* We might have an NVIDIA chipset BIOS which stores the ID
		 * information at a different location.
		 */
		walk = (unsigned int *)(bios + size - 0x80);
		walk--;
	}

	/*
	 * Check if coreboot last image size is 0 or not a multiple of 1k or
	 * bigger than the chip or if the pointers to vendor ID or mainboard ID
	 * are outside the image of if the start of ID strings are nonsensical
	 * (nonprintable and not \0).
	 */
	mb_part_offset = *(walk - 1);
	mb_vendor_offset = *(walk - 2);
	if ((*walk) == 0 || ((*walk) & 0x3ff) != 0 || (*walk) > size ||
	    mb_part_offset > size || mb_vendor_offset > size) {
<<<<<<< HEAD
		msg_pinfo("Flash image seems to be a legacy BIOS. "
		          "Disabling coreboot-related checks.\n");
=======
		msg_pdbg("Flash image seems to be a legacy BIOS. Disabling checks.\n");
>>>>>>> 8fc07403
		return 0;
	}

	mb_part = (char *)(bios + size - mb_part_offset);
	mb_vendor = (char *)(bios + size - mb_vendor_offset);
	if (!isprint((unsigned char)*mb_part) ||
	    !isprint((unsigned char)*mb_vendor)) {
		msg_pdbg("Flash image seems to have garbage in the ID location."
		       " Disabling checks.\n");
		return 0;
	}

	msg_pdbg("coreboot last image size "
		     "(not ROM size) is %d bytes.\n", *walk);

	mainboard_part = strdup(mb_part);
	mainboard_vendor = strdup(mb_vendor);
	msg_pdbg("Manufacturer: %s\n", mainboard_vendor);
	msg_pdbg("Mainboard ID: %s\n", mainboard_part);

	/*
	 * If lb_vendor is not set, the coreboot table was
	 * not found. Nor was -m VENDOR:PART specified.
	 */
	if (!lb_vendor || !lb_part) {
		msg_pdbg("Note: If the following flash access fails, "
		       "try -m <vendor>:<mainboard>.\n");
		return 0;
	}

	/* These comparisons are case insensitive to make things
	 * a little less user^Werror prone. 
	 */
	if (!strcasecmp(mainboard_vendor, lb_vendor) &&
	    !strcasecmp(mainboard_part, lb_part)) {
		msg_pdbg("This firmware image matches this mainboard.\n");
	} else {
		if (force_boardmismatch) {
			msg_perr("WARNING: This firmware image does not "
			       "seem to fit to this machine - forcing it.\n");
		} else {
			msg_perr("ERROR: Your firmware image (%s:%s) does not "
			       "appear to\n       be correct for the detected "
			       "mainboard (%s:%s)\n\nOverride with -p internal:"
			       "boardmismatch=force if you are absolutely sure "
			       "that\nyou are using a correct "
			       "image for this mainboard or override\nthe detected "
			       "values with --mainboard <vendor>:<mainboard>.\n\n",
			       mainboard_vendor, mainboard_part, lb_vendor,
			       lb_part);
			exit(1);
		}
	}

	return 0;
}
#endif

#ifndef __LIBPAYLOAD__
int read_romlayout(char *name)
{
	FILE *romlayout;
	char tempstr[256];
	int i;

	romlayout = fopen(name, "r");

	if (!romlayout) {
		msg_gerr("ERROR: Could not open ROM layout (%s).\n",
			name);
		return -1;
	}

	while (!feof(romlayout)) {
		char *tstr1, *tstr2;

		if (romimages >= MAX_ROMLAYOUT) {
			msg_gerr("Maximum number of ROM images (%i) in layout "
				 "file reached before end of layout file.\n",
				 MAX_ROMLAYOUT);
			msg_gerr("Ignoring the rest of the layout file.\n");
			break;
		}
		if (2 != fscanf(romlayout, "%s %s\n", tempstr, rom_entries[romimages].name))
			continue;
#if 0
		// fscanf does not like arbitrary comments like that :( later
		if (tempstr[0] == '#') {
			continue;
		}
#endif
		tstr1 = strtok(tempstr, ":");
		tstr2 = strtok(NULL, ":");
		if (!tstr1 || !tstr2) {
			msg_gerr("Error parsing layout file.\n");
			fclose(romlayout);
			return 1;
		}
		rom_entries[romimages].start = strtol(tstr1, (char **)NULL, 16);
		rom_entries[romimages].end = strtol(tstr2, (char **)NULL, 16);
		rom_entries[romimages].included = 0;
		strcpy(rom_entries[romimages].file, "");
		romimages++;
	}

	for (i = 0; i < romimages; i++) {
		msg_gdbg("romlayout %08x - %08x named %s\n",
			     rom_entries[i].start,
			     rom_entries[i].end, rom_entries[i].name);
	}

	fclose(romlayout);

	return 0;
}
#endif

/* returns the number of entries added, or <0 to indicate error */
int add_fmap_entries(struct flashchip *flash)
{
	int i, fmap_size;
	uint8_t *buf = NULL;
	struct fmap *fmap;

	fmap_size = fmap_find(flash, &buf);
	if (fmap_size == 0) {
		msg_gdbg("%s: no fmap present\n", __func__);
		return 0;
	} else if (fmap_size < 0) {
		msg_gdbg("%s: error reading fmap\n", __func__);
		return -1;
	} else {
		fmap = (struct fmap *)(buf);
	}

	for (i = 0; i < fmap->nareas; i++) {
		if (romimages >= MAX_ROMLAYOUT) {
			msg_gerr("ROM image contains too many regions\n");
			free(buf);
			return -1;
		}
		rom_entries[romimages].start = fmap->areas[i].offset;

		/*
		 * Flashrom rom entries use absolute addresses. So for non-zero
		 * length entries, we need to subtract 1 from offset + size to
		 * determine the end address.
		 */
		rom_entries[romimages].end = fmap->areas[i].offset +
		                             fmap->areas[i].size;
		if (fmap->areas[i].size)
			rom_entries[romimages].end--;

		memset(rom_entries[romimages].name, 0,
		       sizeof(rom_entries[romimages].name));
		memcpy(rom_entries[romimages].name, fmap->areas[i].name,
		       min(sizeof(rom_entries[romimages].name),
		           sizeof(fmap->areas[i].name)));

		rom_entries[romimages].included = 0;
		strcpy(rom_entries[romimages].file, "");

		msg_gdbg("added fmap region \"%s\" (file=\"%s\") as %sincluded,"
			 " offset: 0x%08x, size: 0x%08x\n",
			  rom_entries[romimages].name,
			  rom_entries[romimages].file,
			  rom_entries[romimages].included ? "" : "not ",
			  rom_entries[romimages].start,
			  rom_entries[romimages].end);
		romimages++;
	}

	free(buf);
	return fmap->nareas;
}

int get_num_include_args(void) {
  return num_include_args;
}

/* register an include argument (-i) for later processing */
int register_include_arg(char *name)
{
	if (num_include_args >= MAX_ROMLAYOUT) {
		msg_gerr("too many regions included\n");
		return -1;
	}

	include_args[num_include_args] = name;
	num_include_args++;
	return num_include_args;
}

static int find_romentry(char *name)
{
	int i;
	char *file = NULL;

	if (!romimages)
		return -1;

	/* -i <image>[:<file>] */
	if (strtok(name, ":")) {
		file = strtok(NULL, "");
	}
	msg_gdbg("Looking for \"%s\" (file=\"%s\")... ",
	         name, file ? file : "<not specified>");

	for (i = 0; i < romimages; i++) {
		if (!strcmp(rom_entries[i].name, name)) {
			rom_entries[i].included = 1;
			snprintf(rom_entries[i].file,
			         sizeof(rom_entries[i].file),
			         "%s", file ? file : "");
			msg_gdbg("found.\n");
			return i;
		}
	}
	msg_gdbg("not found.\n");	// Not found. Error.

	return -1;
}

<<<<<<< HEAD
int find_next_included_romentry(unsigned int start)
{
=======
/*
 * process_include_args - process -i arguments
 *
 * returns 0 to indicate success, <0 to indicate failure
 */
int process_include_args() {
>>>>>>> 8fc07403
	int i;
	unsigned int best_start = UINT_MAX;
	int best_entry = -1;

<<<<<<< HEAD
	/* First come, first serve for overlapping regions. */
	for (i = 0; i < romimages; i++) {
		if (!rom_entries[i].included)
			continue;
		/* Already past the current entry? */
		if (start > rom_entries[i].end)
			continue;
=======
	for (i = 0; i < num_include_args; i++) {
		if (include_args[i]) {
			/* User has specified the area name, but no layout file
			 * is loaded, and no fmap is stored in BIOS.
			 * Return error. */
			if (!romimages) {
				msg_gerr("No layout info is available.\n");
				return -1;
			}

			if (find_romentry(include_args[i]) < 0) {
				msg_gerr("Invalid entry specified: %s\n",
				         include_args[i]);
				return -1;
			}
		} else {
			break;
		}
	}

	return 0;
}

int find_next_included_romentry(unsigned int start)
{
	int i;
	unsigned int best_start = UINT_MAX;
	int best_entry = -1;

	/* First come, first serve for overlapping regions. */
	for (i = 0; i < romimages; i++) {
		if (!rom_entries[i].included)
			continue;
		/* Already past the current entry? */
		if (start > rom_entries[i].end)
			continue;
>>>>>>> 8fc07403
		/* Inside the current entry? */
		if (start >= rom_entries[i].start)
			return i;
		/* Entry begins after start. */
		if (best_start > rom_entries[i].start) {
			best_start = rom_entries[i].start;
			best_entry = i;
		}
<<<<<<< HEAD
	}
	return best_entry;
=======
	}
	return best_entry;
}

static int read_content_from_file(int entry, uint8_t *newcontents) {
	char *file;
	FILE *fp;
	int len;

	/* If file name is specified for this partition, read file
	 * content to overwrite. */
	file = rom_entries[entry].file;
	len = rom_entries[entry].end - rom_entries[entry].start + 1;
	if (file[0]) {
		int numbytes;
		if ((fp = fopen(file, "rb")) == NULL) {
			perror(file);
			return -1;
		}
		numbytes = fread(newcontents + rom_entries[entry].start,
		                 1, len, fp);
		fclose(fp);
		if (numbytes == -1) {
			perror(file);
			return -1;
		}
	}
	return 0;
>>>>>>> 8fc07403
}

int handle_romentries(struct flashchip *flash, uint8_t *oldcontents, uint8_t *newcontents)
{
	unsigned int start = 0;
	int entry;
	unsigned int size = flash->total_size * 1024;

<<<<<<< HEAD
	/* If no layout file was specified or the layout file was empty, assume
	 * that the user wants to flash the complete new image.
	 */
	if (!romimages)
		return 0;
=======
	/* If no regions were specified for inclusion, assume
	 * that the user wants to write the complete new image.
	 */
	if (num_include_args == 0)
		return 0;

>>>>>>> 8fc07403
	/* Non-included romentries are ignored.
	 * The union of all included romentries is used from the new image.
	 */
	while (start < size) {
<<<<<<< HEAD
=======

>>>>>>> 8fc07403
		entry = find_next_included_romentry(start);
		/* No more romentries for remaining region? */
		if (entry < 0) {
			memcpy(newcontents + start, oldcontents + start,
			       size - start);
			break;
		}
<<<<<<< HEAD
		if (rom_entries[entry].start > start)
			memcpy(newcontents + start, oldcontents + start,
			       rom_entries[entry].start - start);
=======

		/* For non-included region, copy from old content. */
		if (rom_entries[entry].start > start)
			memcpy(newcontents + start, oldcontents + start,
			       rom_entries[entry].start - start);
		/* For included region, copy from file if specified. */
		if (read_content_from_file(entry, newcontents) < 0) return -1;

>>>>>>> 8fc07403
		/* Skip to location after current romentry. */
		start = rom_entries[entry].end + 1;
		/* Catch overflow. */
		if (!start)
			break;
	}
			
<<<<<<< HEAD
=======
	return 0;
}

static int write_content_to_file(int entry, uint8_t *buf) {
	char *file;
	FILE *fp;
	int len = rom_entries[entry].end - rom_entries[entry].start + 1;

	file = rom_entries[entry].file;
	if (file[0]) {  /* save to file if name is specified. */
		int numbytes;
		if ((fp = fopen(file, "wb")) == NULL) {
			perror(file);
			return -1;
		}
		numbytes = fwrite(buf + rom_entries[entry].start, 1, len, fp);
		fclose(fp);
		if (numbytes != len) {
			perror(file);
			return -1;
		}
	}
>>>>>>> 8fc07403
	return 0;
}

int handle_partial_read(
    struct flashchip *flash,
    uint8_t *buf,
    int (*read) (struct flashchip *flash, uint8_t *buf, int start, int len)) {

	unsigned int start = 0;
	int entry;
	unsigned int size = flash->total_size * 1024;
	int count = 0;

	/* If no regions were specified for inclusion, assume
	 * that the user wants to read the complete image.
	 */
	if (num_include_args == 0)
		return 0;

	/* Walk through the table and write content to file for those included
	 * partition. */
	while (start < size) {
		int len;

		entry = find_next_included_romentry(start);
		/* No more romentries for remaining region? */
		if (entry < 0) {
			break;
		}
		++count;

		/* read content from flash. */
		len = rom_entries[entry].end - rom_entries[entry].start + 1;
		if (read(flash, buf + rom_entries[entry].start,
		         rom_entries[entry].start, len)) {
			perror("flash partial read failed.");
			return -1;
		}
		/* If file is specified, write this partition to file. */
		if (write_content_to_file(entry, buf) < 0) return -1;

		/* Skip to location after current romentry. */
		start = rom_entries[entry].end + 1;
		/* Catch overflow. */
		if (!start)
			break;
	}

	return count;
}<|MERGE_RESOLUTION|>--- conflicted
+++ resolved
@@ -3,7 +3,6 @@
  *
  * Copyright (C) 2005-2008 coresystems GmbH
  * (Written by Stefan Reinauer <stepan@coresystems.de> for coresystems GmbH)
- * Portions (C) 2010 Google Inc.
  *
  * This program is free software; you can redistribute it and/or modify
  * it under the terms of the GNU General Public License as published by
@@ -34,11 +33,7 @@
 #endif
 static int romimages = 0;
 
-<<<<<<< HEAD
-#define MAX_ROMLAYOUT	32
-=======
 #define MAX_ROMLAYOUT	64
->>>>>>> 8fc07403
 
 typedef struct {
 	unsigned int start;
@@ -90,12 +85,8 @@
 	mb_vendor_offset = *(walk - 2);
 	if ((*walk) == 0 || ((*walk) & 0x3ff) != 0 || (*walk) > size ||
 	    mb_part_offset > size || mb_vendor_offset > size) {
-<<<<<<< HEAD
-		msg_pinfo("Flash image seems to be a legacy BIOS. "
-		          "Disabling coreboot-related checks.\n");
-=======
-		msg_pdbg("Flash image seems to be a legacy BIOS. Disabling checks.\n");
->>>>>>> 8fc07403
+		msg_pdbg("Flash image seems to be a legacy BIOS. "
+		         "Disabling coreboot-related checks.\n");
 		return 0;
 	}
 
@@ -134,10 +125,10 @@
 		msg_pdbg("This firmware image matches this mainboard.\n");
 	} else {
 		if (force_boardmismatch) {
-			msg_perr("WARNING: This firmware image does not "
+			msg_pinfo("WARNING: This firmware image does not "
 			       "seem to fit to this machine - forcing it.\n");
 		} else {
-			msg_perr("ERROR: Your firmware image (%s:%s) does not "
+			msg_pinfo("ERROR: Your firmware image (%s:%s) does not "
 			       "appear to\n       be correct for the detected "
 			       "mainboard (%s:%s)\n\nOverride with -p internal:"
 			       "boardmismatch=force if you are absolutely sure "
@@ -289,7 +280,7 @@
 	return num_include_args;
 }
 
-static int find_romentry(char *name)
+int find_romentry(char *name)
 {
 	int i;
 	char *file = NULL;
@@ -319,30 +310,14 @@
 	return -1;
 }
 
-<<<<<<< HEAD
-int find_next_included_romentry(unsigned int start)
-{
-=======
 /*
  * process_include_args - process -i arguments
  *
  * returns 0 to indicate success, <0 to indicate failure
  */
 int process_include_args() {
->>>>>>> 8fc07403
 	int i;
-	unsigned int best_start = UINT_MAX;
-	int best_entry = -1;
-
-<<<<<<< HEAD
-	/* First come, first serve for overlapping regions. */
-	for (i = 0; i < romimages; i++) {
-		if (!rom_entries[i].included)
-			continue;
-		/* Already past the current entry? */
-		if (start > rom_entries[i].end)
-			continue;
-=======
+
 	for (i = 0; i < num_include_args; i++) {
 		if (include_args[i]) {
 			/* User has specified the area name, but no layout file
@@ -379,7 +354,6 @@
 		/* Already past the current entry? */
 		if (start > rom_entries[i].end)
 			continue;
->>>>>>> 8fc07403
 		/* Inside the current entry? */
 		if (start >= rom_entries[i].start)
 			return i;
@@ -388,10 +362,6 @@
 			best_start = rom_entries[i].start;
 			best_entry = i;
 		}
-<<<<<<< HEAD
-	}
-	return best_entry;
-=======
 	}
 	return best_entry;
 }
@@ -420,7 +390,6 @@
 		}
 	}
 	return 0;
->>>>>>> 8fc07403
 }
 
 int handle_romentries(struct flashchip *flash, uint8_t *oldcontents, uint8_t *newcontents)
@@ -429,28 +398,17 @@
 	int entry;
 	unsigned int size = flash->total_size * 1024;
 
-<<<<<<< HEAD
-	/* If no layout file was specified or the layout file was empty, assume
-	 * that the user wants to flash the complete new image.
-	 */
-	if (!romimages)
-		return 0;
-=======
 	/* If no regions were specified for inclusion, assume
 	 * that the user wants to write the complete new image.
 	 */
 	if (num_include_args == 0)
 		return 0;
 
->>>>>>> 8fc07403
 	/* Non-included romentries are ignored.
 	 * The union of all included romentries is used from the new image.
 	 */
 	while (start < size) {
-<<<<<<< HEAD
-=======
-
->>>>>>> 8fc07403
+
 		entry = find_next_included_romentry(start);
 		/* No more romentries for remaining region? */
 		if (entry < 0) {
@@ -458,11 +416,6 @@
 			       size - start);
 			break;
 		}
-<<<<<<< HEAD
-		if (rom_entries[entry].start > start)
-			memcpy(newcontents + start, oldcontents + start,
-			       rom_entries[entry].start - start);
-=======
 
 		/* For non-included region, copy from old content. */
 		if (rom_entries[entry].start > start)
@@ -471,7 +424,6 @@
 		/* For included region, copy from file if specified. */
 		if (read_content_from_file(entry, newcontents) < 0) return -1;
 
->>>>>>> 8fc07403
 		/* Skip to location after current romentry. */
 		start = rom_entries[entry].end + 1;
 		/* Catch overflow. */
@@ -479,8 +431,6 @@
 			break;
 	}
 			
-<<<<<<< HEAD
-=======
 	return 0;
 }
 
@@ -503,7 +453,6 @@
 			return -1;
 		}
 	}
->>>>>>> 8fc07403
 	return 0;
 }
 

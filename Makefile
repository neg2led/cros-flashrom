--- conflicted
+++ resolved
@@ -47,13 +47,8 @@
 endif
 ifeq ($(OS_ARCH), Darwin)
 CPPFLAGS += -I/opt/local/include -I/usr/local/include
-<<<<<<< HEAD
 # DirectHW framework can be found in the DirectHW library.
 LDFLAGS += -framework IOKit -framework DirectHW -L/opt/local/lib -L/usr/local/lib
-=======
-# DirectIO framework can be found in the DirectHW library.
-LDFLAGS += -framework IOKit -framework DirectIO -L/opt/local/lib -L/usr/local/lib
->>>>>>> 8fc07403
 endif
 ifeq ($(OS_ARCH), FreeBSD)
 CPPFLAGS += -I/usr/local/include
@@ -92,7 +87,6 @@
 endif
 endif
 
-<<<<<<< HEAD
 ifeq ($(OS_ARCH), MINGW32_NT-5.1)
 # Explicitly set CC = gcc on MinGW, otherwise: "cc: command not found".
 CC = gcc
@@ -211,13 +205,7 @@
 CHIP_OBJS = jedec.o stm50flw0x0x.o w39.o w29ee011.o \
 	sst28sf040.o m29f400bt.o 82802ab.o pm49fl00x.o \
 	sst49lfxxxc.o sst_fwhub.o flashchips.o spi.o spi25.o sharplhf00l04.o \
-	a25.o at25.o
-=======
-CHIP_OBJS = jedec.o stm50flw0x0x.o w39.o w29ee011.o \
-	sst28sf040.o m29f400bt.o 82802ab.o pm49fl00x.o \
-	sst49lfxxxc.o sst_fwhub.o flashchips.o spi.o spi25.o sharplhf00l04.o \
-	wpce775x.o mec1308.o writeprotect.o
->>>>>>> 8fc07403
+	a25.o at25.o writeprotect.o
 
 LIB_OBJS = layout.o fmap.o
 
@@ -240,11 +228,7 @@
 SVNVERSION := $(shell ./util/getversion.sh)
 
 RELEASE := 0.9.3
-<<<<<<< HEAD
-VERSION := $(RELEASE)-r$(SVNVERSION)
-=======
 VERSION := $(RELEASE) $(SVNVERSION)
->>>>>>> 8fc07403
 RELEASENAME ?= $(VERSION)
 
 SVNDEF := -D'FLASHROM_VERSION="$(VERSION)"'
@@ -256,11 +240,7 @@
 CONFIG_SERPROG ?= no
 
 # RayeR SPIPGM hardware support
-<<<<<<< HEAD
-CONFIG_RAYER_SPI ?= yes
-=======
 CONFIG_RAYER_SPI ?= no
->>>>>>> 8fc07403
 
 # Always enable 3Com NICs for now.
 CONFIG_NIC3COM ?= no
@@ -290,22 +270,14 @@
 # Disable National Semiconductor NICs until support is complete and tested.
 CONFIG_NICNATSEMI ?= no
 
-<<<<<<< HEAD
 # Always enable Intel NICs for now.
-CONFIG_NICINTEL ?= yes
-
-# Always enable SPI on Intel NICs for now.
-CONFIG_NICINTEL_SPI ?= yes
-
-# Always enable SPI on OGP cards for now.
-CONFIG_OGP_SPI ?= yes
-=======
+CONFIG_NICINTEL ?= no
+
 # Always enable SPI on Intel NICs for now.
 CONFIG_NICINTEL_SPI ?= no
 
 # Always enable SPI on OGP cards for now.
 CONFIG_OGP_SPI ?= no
->>>>>>> 8fc07403
 
 # Always enable Bus Pirate SPI for now.
 CONFIG_BUSPIRATE_SPI ?= no
@@ -341,19 +313,14 @@
 ifeq ($(CONFIG_INTERNAL), yes)
 FEATURE_CFLAGS += -D'CONFIG_INTERNAL=1'
 PROGRAMMER_OBJS += processor_enable.o chipset_enable.o board_enable.o cbtable.o dmi.o internal.o
-<<<<<<< HEAD
 ifeq ($(ARCH),"x86")
-PROGRAMMER_OBJS += it87spi.o it85spi.o ichspi.o sb600spi.o wbsio_spi.o mcp6x_spi.o
-else
-endif
-=======
-# FIXME: The PROGRAMMER_OBJS below should only be included on x86.
-# FIXME: unify XXXspi.o and XXX_spi.o naming conventions. spi/XXX.o?
-PROGRAMMER_OBJS += it87spi.o it85spi.o ichspi.o sb600spi.o wbsio_spi.o mcp6x_spi.o
-# FIXME: The PROGRAMMER_OBJS below should only be included on ARM
+PROGRAMMER_OBJS += it87spi.o it85spi.o ichspi.o mec1308.o sb600spi.o wbsio_spi.o mcp6x_spi.o wpce775x.o
+else
+ifeq ($(ARCH),"arm")
 PROGRAMMER_OBJS += tegra2_spi.o
->>>>>>> 8fc07403
-NEED_PCI := yes
+endif
+NEED_PCI := yes
+endif
 endif
 
 ifeq ($(CONFIG_SERPROG), yes)
@@ -430,15 +397,12 @@
 NEED_PCI := yes
 endif
 
-<<<<<<< HEAD
 ifeq ($(CONFIG_NICINTEL), yes)
 FEATURE_CFLAGS += -D'CONFIG_NICINTEL=1'
 PROGRAMMER_OBJS += nicintel.o
 NEED_PCI := yes
 endif
 
-=======
->>>>>>> 8fc07403
 ifeq ($(CONFIG_NICINTEL_SPI), yes)
 FEATURE_CFLAGS += -D'CONFIG_NICINTEL_SPI=1'
 PROGRAMMER_OBJS += nicintel_spi.o

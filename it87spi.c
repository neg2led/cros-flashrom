/*
 * This file is part of the flashrom project.
 *
 * Copyright (C) 2007, 2008, 2009 Carl-Daniel Hailfinger
 * Copyright (C) 2008 Ronald Hoogenboom <ronald@zonnet.nl>
 * Copyright (C) 2008 coresystems GmbH
 *
 * This program is free software; you can redistribute it and/or modify
 * it under the terms of the GNU General Public License as published by
 * the Free Software Foundation; version 2 of the License.
 *
 * This program is distributed in the hope that it will be useful,
 * but WITHOUT ANY WARRANTY; without even the implied warranty of
 * MERCHANTABILITY or FITNESS FOR A PARTICULAR PURPOSE.  See the
 * GNU General Public License for more details.
 *
 * You should have received a copy of the GNU General Public License
 * along with this program; if not, write to the Free Software
 * Foundation, Inc., 51 Franklin St, Fifth Floor, Boston, MA  02110-1301 USA
 */

/*
 * Contains the ITE IT87* SPI specific routines
 */

#if defined(__i386__) || defined(__x86_64__)

#include <string.h>
#include <stdlib.h>
#include "flash.h"
#include "chipdrivers.h"
#include "programmer.h"
#include "spi.h"

#define ITE_SUPERIO_PORT1	0x2e
#define ITE_SUPERIO_PORT2	0x4e

uint16_t it8716f_flashport = 0;
/* use fast 33MHz SPI (<>0) or slow 16MHz (0) */
static int fast_spi = 1;

/* Helper functions for most recent ITE IT87xx Super I/O chips */
#define CHIP_ID_BYTE1_REG	0x20
#define CHIP_ID_BYTE2_REG	0x21
#define CHIP_VER_REG		0x22
void enter_conf_mode_ite(uint16_t port)
{
	OUTB(0x87, port);
	OUTB(0x01, port);
	OUTB(0x55, port);
	if (port == ITE_SUPERIO_PORT1)
		OUTB(0x55, port);
	else
		OUTB(0xaa, port);
}

void exit_conf_mode_ite(uint16_t port)
{
	sio_write(port, 0x02, 0x02);
}

uint16_t probe_id_ite(uint16_t port)
{
	uint16_t id;

	enter_conf_mode_ite(port);
	id = sio_read(port, CHIP_ID_BYTE1_REG) << 8;
	id |= sio_read(port, CHIP_ID_BYTE2_REG);
	exit_conf_mode_ite(port);

	return id;
}

void probe_superio_ite(void)
{
	struct superio s = {};
	uint16_t ite_ports[] = {ITE_SUPERIO_PORT1, ITE_SUPERIO_PORT2, 0};
	uint16_t *i = ite_ports;

	s.vendor = SUPERIO_VENDOR_ITE;
	for (; *i; i++) {
		s.port = *i;
		s.model = probe_id_ite(s.port);
		switch (s.model >> 8) {
		case 0x82:
		case 0x86:
		case 0x87:
<<<<<<< HEAD
			/* FIXME: Print revision for all models? */
			msg_pdbg("Found ITE Super I/O, ID 0x%04hx on port "
				 "0x%x\n", s.model, s.port);
			register_superio(s);
			break;
		case 0x85:
			msg_pdbg("Found ITE EC, ID 0x%04hx,"
			         "Rev 0x%02x on port 0x%x.\n",
			         s.model,
			         sio_read(s.port, CHIP_VER_REG),
			         s.port);
			register_superio(s);
			break;
=======
			msg_pinfo("Found ITE Super I/O, ID 0x%04hx.\n",
				  ret.model);
			return ret;
>>>>>>> 8fc07403
		}
	}

	return;
}

static int it8716f_spi_send_command(unsigned int writecnt, unsigned int readcnt,
			const unsigned char *writearr, unsigned char *readarr);
static int it8716f_spi_chip_read(struct flashchip *flash, uint8_t *buf, int start, int len);
static int it8716f_spi_chip_write_256(struct flashchip *flash, uint8_t *buf, int start, int len);

static const struct spi_programmer spi_programmer_it87xx = {
	.type = SPI_CONTROLLER_IT87XX,
	.max_data_read = MAX_DATA_UNSPECIFIED,
	.max_data_write = MAX_DATA_UNSPECIFIED,
	.command = it8716f_spi_send_command,
	.multicommand = default_spi_send_multicommand,
	.read = it8716f_spi_chip_read,
	.write_256 = it8716f_spi_chip_write_256,
};

static uint16_t it87spi_probe(uint16_t port)
{
	uint8_t tmp = 0;
	char *portpos = NULL;
	uint16_t flashport = 0;

	enter_conf_mode_ite(port);
	/* NOLDN, reg 0x24, mask out lowest bit (suspend) */
	tmp = sio_read(port, 0x24) & 0xFE;
	/* If IT87SPI was not explicitly selected, we want to check
	 * quickly if LPC->SPI translation is active.
	 */
	if ((programmer == PROGRAMMER_INTERNAL) && !(tmp & (0x0E))) {
		msg_pdbg("No IT87* serial flash segment enabled.\n");
		exit_conf_mode_ite(port);
		/* Nothing to do. */
		return 0;
	}
	msg_pdbg("Serial flash segment 0x%08x-0x%08x %sabled\n",
		 0xFFFE0000, 0xFFFFFFFF, (tmp & 1 << 1) ? "en" : "dis");
	msg_pdbg("Serial flash segment 0x%08x-0x%08x %sabled\n",
		 0x000E0000, 0x000FFFFF, (tmp & 1 << 1) ? "en" : "dis");
	msg_pdbg("Serial flash segment 0x%08x-0x%08x %sabled\n",
		 0xFFEE0000, 0xFFEFFFFF, (tmp & 1 << 2) ? "en" : "dis");
	msg_pdbg("Serial flash segment 0x%08x-0x%08x %sabled\n",
		 0xFFF80000, 0xFFFEFFFF, (tmp & 1 << 3) ? "en" : "dis");
	msg_pdbg("LPC write to serial flash %sabled\n",
		 (tmp & 1 << 4) ? "en" : "dis");
	/* The LPC->SPI force write enable below only makes sense for
	 * non-programmer mode.
	 */
	/* If any serial flash segment is enabled, enable writing. */
	if ((tmp & 0xe) && (!(tmp & 1 << 4))) {
		msg_pdbg("Enabling LPC write to serial flash\n");
		tmp |= 1 << 4;
		sio_write(port, 0x24, tmp);
	}
	msg_pdbg("Serial flash pin %i\n", (tmp & 1 << 5) ? 87 : 29);
	/* LDN 0x7, reg 0x64/0x65 */
	sio_write(port, 0x07, 0x7);
	flashport = sio_read(port, 0x64) << 8;
	flashport |= sio_read(port, 0x65);
	msg_pdbg("Serial flash port 0x%04x\n", flashport);
	/* Non-default port requested? */
	portpos = extract_programmer_param("it87spiport");
	if (portpos) {
		char *endptr = NULL;
		unsigned long forced_flashport;
		forced_flashport = strtoul(portpos, &endptr, 0);
		/* Port 0, port >0x1000, unaligned ports and garbage strings
		 * are rejected.
		 */
		if (!forced_flashport || (forced_flashport >= 0x1000) ||
		    (forced_flashport & 0x7) || (*endptr != '\0')) {
			/* Using ports below 0x100 is a really bad idea, and
			 * should only be done if no port between 0x100 and
			 * 0xff8 works due to routing issues.
			 */
			msg_perr("Error: it87spiport specified, but no valid "
				 "port specified.\nPort must be a multiple of "
				 "0x8 and lie between 0x100 and 0xff8.\n");
			free(portpos);
			return 1;
		} else {
			flashport = (uint16_t)forced_flashport;
			msg_pinfo("Forcing serial flash port 0x%04x\n",
				  flashport);
			sio_write(port, 0x64, (flashport >> 8));
			sio_write(port, 0x65, (flashport & 0xff));
		}
	}
	free(portpos);
	exit_conf_mode_ite(port);
	it8716f_flashport = flashport;
	if (buses_supported & CHIP_BUSTYPE_SPI)
		msg_pdbg("Overriding chipset SPI with IT87 SPI.\n");
	/* FIXME: Add the SPI bus or replace the other buses with it? */
	register_spi_programmer(&spi_programmer_it87xx);
	return 0;
}

int init_superio_ite(void)
{
	int i;
	int ret = 0;

	for (i = 0; i < superio_count; i++) {
		if (superios[i].vendor != SUPERIO_VENDOR_ITE)
			continue;

		switch (superios[i].model) {
		case 0x8500:
		case 0x8502:
		case 0x8510:
		case 0x8511:
		case 0x8512:
			/* FIXME: This should be enabled, but we need a check
			 * for laptop whitelisting due to the amount of things
			 * which can go wrong if the EC firmware does not
			 * implement the interface we want.
			 */
			//it85xx_spi_init(superios[i]);
			break;
		case 0x8705:
			ret |= it8705f_write_enable(superios[i].port);
			break;
		case 0x8716:
		case 0x8718:
		case 0x8720:
			ret |= it87spi_probe(superios[i].port);
			break;
		default:
			msg_pdbg("Super I/O ID 0x%04hx is not on the list of "
				 "flash capable controllers.\n",
				 superios[i].model);
		}
	}
	return ret;
}

/*
 * The IT8716F only supports commands with length 1,2,4,5 bytes including
 * command byte and can not read more than 3 bytes from the device.
 *
 * This function expects writearr[0] to be the first byte sent to the device,
 * whereas the IT8716F splits commands internally into address and non-address
 * commands with the address in inverse wire order. That's why the register
 * ordering in case 4 and 5 may seem strange.
 */
static int it8716f_spi_send_command(unsigned int writecnt, unsigned int readcnt,
			const unsigned char *writearr, unsigned char *readarr)
{
	uint8_t busy, writeenc;
	int i;

	do {
		busy = INB(it8716f_flashport) & 0x80;
	} while (busy);
	if (readcnt > 3) {
		msg_pinfo("%s called with unsupported readcnt %i.\n",
		       __func__, readcnt);
		return SPI_INVALID_LENGTH;
	}
	switch (writecnt) {
	case 1:
		OUTB(writearr[0], it8716f_flashport + 1);
		writeenc = 0x0;
		break;
	case 2:
		OUTB(writearr[0], it8716f_flashport + 1);
		OUTB(writearr[1], it8716f_flashport + 7);
		writeenc = 0x1;
		break;
	case 4:
		OUTB(writearr[0], it8716f_flashport + 1);
		OUTB(writearr[1], it8716f_flashport + 4);
		OUTB(writearr[2], it8716f_flashport + 3);
		OUTB(writearr[3], it8716f_flashport + 2);
		writeenc = 0x2;
		break;
	case 5:
		OUTB(writearr[0], it8716f_flashport + 1);
		OUTB(writearr[1], it8716f_flashport + 4);
		OUTB(writearr[2], it8716f_flashport + 3);
		OUTB(writearr[3], it8716f_flashport + 2);
		OUTB(writearr[4], it8716f_flashport + 7);
		writeenc = 0x3;
		break;
	default:
		msg_pinfo("%s called with unsupported writecnt %i.\n",
		       __func__, writecnt);
		return SPI_INVALID_LENGTH;
	}
	/*
	 * Start IO, 33 or 16 MHz, readcnt input bytes, writecnt output bytes.
	 * Note:
	 * We can't use writecnt directly, but have to use a strange encoding.
	 */
	OUTB(((0x4 + (fast_spi ? 1 : 0)) << 4)
		| ((readcnt & 0x3) << 2) | (writeenc), it8716f_flashport);

	if (readcnt > 0) {
		do {
			busy = INB(it8716f_flashport) & 0x80;
		} while (busy);

		for (i = 0; i < readcnt; i++)
			readarr[i] = INB(it8716f_flashport + 5 + i);
	}

	return 0;
}

/* Page size is usually 256 bytes */
static int it8716f_spi_page_program(struct flashchip *flash, uint8_t *buf, int start)
{
	int i;
	int result;
	chipaddr bios = flash->virtual_memory;

	result = spi_write_enable();
	if (result)
		return result;
	/* FIXME: The command below seems to be redundant or wrong. */
	OUTB(0x06, it8716f_flashport + 1);
	OUTB(((2 + (fast_spi ? 1 : 0)) << 4), it8716f_flashport);
	for (i = 0; i < flash->page_size; i++) {
		chip_writeb(buf[i], bios + start + i);
	}
	OUTB(0, it8716f_flashport);
	/* Wait until the Write-In-Progress bit is cleared.
	 * This usually takes 1-10 ms, so wait in 1 ms steps.
	 */
	while (spi_read_status_register() & JEDEC_RDSR_BIT_WIP)
		programmer_delay(1000);
	return 0;
}

/*
 * IT8716F only allows maximum of 512 kb SPI mapped to LPC memory cycles
 * Need to read this big flash using firmware cycles 3 byte at a time.
 */
static int it8716f_spi_chip_read(struct flashchip *flash, uint8_t *buf, int start, int len)
{
	fast_spi = 0;

	/* FIXME: Check if someone explicitly requested to use IT87 SPI although
	 * the mainboard does not use IT87 SPI translation. This should be done
	 * via a programmer parameter for the internal programmer.
	 */
	if ((flash->total_size * 1024 > 512 * 1024)) {
		spi_read_chunked(flash, buf, start, len, 3);
	} else {
		read_memmapped(flash, buf, start, len);
	}

	return 0;
}

static int it8716f_spi_chip_write_256(struct flashchip *flash, uint8_t *buf, int start, int len)
{
	/*
	 * IT8716F only allows maximum of 512 kb SPI chip size for memory
	 * mapped access. It also can't write more than 1+3+256 bytes at once,
	 * so page_size > 256 bytes needs a fallback.
	 * FIXME: Split too big page writes into chunks IT87* can handle instead
	 * of degrading to single-byte program.
<<<<<<< HEAD
	 * FIXME: Check if someone explicitly requested to use IT87 SPI although
	 * the mainboard does not use IT87 SPI translation. This should be done
	 * via a programmer parameter for the internal programmer.
	 */
	if ((flash->total_size * 1024 > 512 * 1024) ||
=======
	 */
	if ((programmer == PROGRAMMER_IT87SPI) ||
	    (flash->total_size * 1024 > 512 * 1024) ||
>>>>>>> 8fc07403
	    (flash->page_size > 256)) {
		spi_chip_write_1(flash, buf, start, len);
	} else {
		int lenhere;

		if (start % flash->page_size) {
			/* start to the end of the page or to start + len,
			 * whichever is smaller.
			 */
			lenhere = min(len, flash->page_size - start % flash->page_size);
			spi_chip_write_1(flash, buf, start, lenhere);
			start += lenhere;
			len -= lenhere;
			buf += lenhere;
		}

		while (len >= flash->page_size) {
			it8716f_spi_page_program(flash, buf, start);
			start += flash->page_size;
			len -= flash->page_size;
			buf += flash->page_size;
		}
		if (len)
			spi_chip_write_1(flash, buf, start, len);
	}

	return 0;
}

#endif<|MERGE_RESOLUTION|>--- conflicted
+++ resolved
@@ -85,7 +85,6 @@
 		case 0x82:
 		case 0x86:
 		case 0x87:
-<<<<<<< HEAD
 			/* FIXME: Print revision for all models? */
 			msg_pdbg("Found ITE Super I/O, ID 0x%04hx on port "
 				 "0x%x\n", s.model, s.port);
@@ -99,11 +98,6 @@
 			         s.port);
 			register_superio(s);
 			break;
-=======
-			msg_pinfo("Found ITE Super I/O, ID 0x%04hx.\n",
-				  ret.model);
-			return ret;
->>>>>>> 8fc07403
 		}
 	}
 
@@ -226,7 +220,7 @@
 			 * which can go wrong if the EC firmware does not
 			 * implement the interface we want.
 			 */
-			//it85xx_spi_init(superios[i]);
+			it85xx_spi_init(superios[i]);
 			break;
 		case 0x8705:
 			ret |= it8705f_write_enable(superios[i].port);
@@ -372,17 +366,11 @@
 	 * so page_size > 256 bytes needs a fallback.
 	 * FIXME: Split too big page writes into chunks IT87* can handle instead
 	 * of degrading to single-byte program.
-<<<<<<< HEAD
 	 * FIXME: Check if someone explicitly requested to use IT87 SPI although
 	 * the mainboard does not use IT87 SPI translation. This should be done
 	 * via a programmer parameter for the internal programmer.
 	 */
 	if ((flash->total_size * 1024 > 512 * 1024) ||
-=======
-	 */
-	if ((programmer == PROGRAMMER_IT87SPI) ||
-	    (flash->total_size * 1024 > 512 * 1024) ||
->>>>>>> 8fc07403
 	    (flash->page_size > 256)) {
 		spi_chip_write_1(flash, buf, start, len);
 	} else {
